--- conflicted
+++ resolved
@@ -143,13 +143,8 @@
 
 // StartNode returns a new Node given a unique raft id, a list of raft peers, and
 // the election and heartbeat timeouts in units of ticks.
-<<<<<<< HEAD
-// It also builds ConfChangeAddNode entry for each peer and puts them at the head of the log.
+// It appends a ConfChangeAddNode entry for each given peer to the initial log.
 func StartNode(id uint64, peers []Peer, election, heartbeat int, storage Storage) Node {
-=======
-// It appends a ConfChangeAddNode entry for each given peer to the initial log.
-func StartNode(id uint64, peers []Peer, election, heartbeat int) Node {
->>>>>>> a551b75d
 	n := newNode()
 	r := newRaft(id, nil, election, heartbeat, storage)
 
